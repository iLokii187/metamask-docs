--- conflicted
+++ resolved
@@ -39,12 +39,9 @@
     VERCEL_ENV: process.env.VERCEL_ENV,
     DASHBOARD_PREVIEW_URL: process.env.DASHBOARD_PREVIEW_URL,
     SENTRY_KEY: process.env.SENTRY_KEY,
-<<<<<<< HEAD
+    GF_SURVEY_KEY: process.env.GF_SURVEY_KEY,
     sidebarData: {},
-    dynamicData: []
-=======
-    GF_SURVEY_KEY: process.env.GF_SURVEY_KEY,
->>>>>>> cfea53c0
+    dynamicData: [],
   },
 
   trailingSlash: true,
