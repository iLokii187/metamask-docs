--- conflicted
+++ resolved
@@ -65,7 +65,6 @@
       "classic",
       {
         docs: {
-<<<<<<< HEAD
           path: "wallet",
           routeBasePath: "wallet",
           sidebarPath: require.resolve("./wallet-sidebar.js"),
@@ -84,11 +83,6 @@
               "flaskOnly",
             ],
           },
-=======
-          id: "docs",
-          path: "docs",
-          routeBasePath: "/",
->>>>>>> 8a97a35a
           editUrl: "https://github.com/MetaMask/metamask-docs/edit/main/",
           sidebarPath: false,
           breadcrumbs: false,
