--- conflicted
+++ resolved
@@ -34,12 +34,9 @@
 
   customFields: {
     LD_CLIENT_ID: process.env.LD_CLIENT_ID,
-<<<<<<< HEAD
+    SENTRY_KEY: process.env.SENTRY_KEY,
     sidebarData: {},
     dynamicData: []
-=======
-    SENTRY_KEY: process.env.SENTRY_KEY,
->>>>>>> 0cd1786d
   },
 
   trailingSlash: true,
