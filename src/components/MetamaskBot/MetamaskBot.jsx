import React, { Fragment, useEffect, useRef, useState } from "react";
import useBaseUrl from "@docusaurus/useBaseUrl";

import { theme } from "./theme";
import MessageBox from "./components/MessageBox";
import { MessageInput } from "./components/MessageInput";
import { TransitionGroup } from "react-transition-group";
import { DialogTransition } from "./components/DialogTransition";
import {
  Avatar,
  Box,
  Collapse,
  Dialog,
  Divider,
  Fade,
  IconButton,
  ThemeProvider,
  useMediaQuery,
} from "@mui/material";
<<<<<<< HEAD

=======
import MessageBox from "./components/MessageBox";
import { MessageInput } from "./components/MessageInput";
import { TransitionGroup } from "react-transition-group";
import useBaseUrl from "@docusaurus/useBaseUrl";
>>>>>>> d91feaac
import { ask } from "./api/LLM";
import { INITIAL_BOT_MESSAGE } from "./constants";
import { ResetButton } from "./components/ResetButton";
import { PromptSuggestions } from "./components/PromptSuggestions";
import CloseIcon from "@mui/icons-material/Close";
import { theme } from "./theme";

export const MetamaskBot = () => {
  const [open, setOpen] = useState(false);
  const [loading, setLoading] = useState(false);
  const [messages, setMessages] = useState([INITIAL_BOT_MESSAGE]);
  const messageListRef = useRef(null);
  const fullScreen = useMediaQuery(theme.breakpoints.down("md"));

  const handleOpen = () => setOpen(true);
  const handleClose = () => setOpen(false);

  function delay(ms) {
    return new Promise((resolve) => setTimeout(resolve, ms));
  }

  useEffect(() => {
    scrollToBottom();
  }, [loading]);
  const scrollToBottom = async () => {
    // Ugly hack, but well.. this is a hackathon!
    await delay(200);
    const messageList = messageListRef.current;
    if (!messageList) {
      return;
    }

    messageList.scrollTop = messageList.scrollHeight;
  };

  const resetChat = () => {
    setMessages([INITIAL_BOT_MESSAGE]);
  };

  const onPromptSuggestion = (question) => {
    onSubmit(question);
  };

  /**
   * Iterate through messages and check for Expert assign changes
   */
  const getContent = () => {
    return (
      <>
        <TransitionGroup>
          {messages.map((message, index) => {
            return (
              <Collapse key={message.createdAt} sx={{ width: "100%", display: "inline-block" }}>
                <Box sx={{ width: "100%", display: "inline-block" }}>
                  <MessageBox
                    fullScreen={fullScreen}
                    message={message}
                    index={index}
                  />
                </Box>
                {index + 1 < messages.length && (
                  <Divider sx={{ marginBottom: "8px", backgroundColor: "#444444" }} />
                )}
              </Collapse>
            );
          })}
        </TransitionGroup>
      </>
    );
  };

  // Handle errors
  const handleError = () => {
    setMessages((prevMessages) => {
      let newMessages = [...prevMessages];
      newMessages[prevMessages.length - 1] = {
        text: "Houston! There seems to be an error. Please try again.",
        ownerType: "Bot",
      };
      return newMessages;
    });

    setLoading(false);
  };

  const onSubmit = async (question) => {
    setMessages((prevMessages) => [
      ...prevMessages,
      { text: question, ownerType: "User" },
      { loading: true, ownerType: "Bot" },
    ]);
    try {
      setLoading(true);

      const data = await ask(question);
      if (!data.ok) {
        handleError();
        return;
      }

      delay(10000);

      setMessages((prevMessages) => {
        let newMessages = [...prevMessages];
        newMessages[prevMessages.length - 1] = {
          text: data.answer.text || data.answer,
          ownerType: "Bot",
          sources: data.sources,
        };
        return newMessages;
      });
    } catch (e) {
      handleError();
      console.error(e);
    }

    setLoading(false);
  };

  return (
    <ThemeProvider theme={theme}>
      <Fade exit={false} in={!open}>
        <IconButton
          color="secondary"
          disableTouchRipple
          sx={{ position: "fixed", right: "2rem", bottom: "1rem" }}
          onClick={handleOpen}
        >
          <Avatar
            sx={{
              bgcolor: "white",
              width: 60,
              height: 60,
            }}
            alt="Metamask Bot"
            src={useBaseUrl("/img/mm-bot.png")}
          />
        </IconButton>
      </Fade>

      <Dialog
        open={open}
        fullScreen={fullScreen}
        TransitionComponent={DialogTransition}
        keepMounted
        onClose={handleClose}
        aria-describedby="alert-dialog-slide-description"
        PaperProps={{
          sx: {
            borderRadius: "20px",
            minWidth: fullScreen ? "100%" : "800px",
          },
        }}
      >
        {fullScreen && (
          <IconButton
            aria-label="close"
            onClick={handleClose}
            sx={{
              position: "absolute",
              color: (theme) => theme.palette.grey[500],
              zIndex: 1,
              top: 0,
              left: 0,
            }}
          >
            <CloseIcon />
          </IconButton>
        )}
        <Box
          sx={{
            width: "100%",
            backgroundColor: "white",
            padding: fullScreen ? "0.2rem" : "1.2rem",
            marginTop: fullScreen ? "40px" : "0px",
          }}
        >
          <Box
            ref={messageListRef}
            sx={{
              display: "flex",
              flexDirection: "column",
              backgroundColor: "#2e2e2e",
              padding: "4px",
              marginBottom: "20px",
              borderRadius: "0.4rem",
              maxHeight: "600px",
              overflowY: "auto",
            }}
          >
            {getContent()}
            <ResetButton
              fullScreen={fullScreen}
              onClick={resetChat}
              disabled={loading}
            />
            {messages.length === 1 && (
              <PromptSuggestions
                fullScreen={fullScreen}
                onClick={onPromptSuggestion}
              />
            )}
          </Box>
          <MessageInput onSubmit={onSubmit} loading={loading} />
        </Box>
      </Dialog>
    </ThemeProvider>
  );
};<|MERGE_RESOLUTION|>--- conflicted
+++ resolved
@@ -17,20 +17,12 @@
   ThemeProvider,
   useMediaQuery,
 } from "@mui/material";
-<<<<<<< HEAD
-
-=======
-import MessageBox from "./components/MessageBox";
-import { MessageInput } from "./components/MessageInput";
-import { TransitionGroup } from "react-transition-group";
-import useBaseUrl from "@docusaurus/useBaseUrl";
->>>>>>> d91feaac
+
 import { ask } from "./api/LLM";
 import { INITIAL_BOT_MESSAGE } from "./constants";
 import { ResetButton } from "./components/ResetButton";
 import { PromptSuggestions } from "./components/PromptSuggestions";
 import CloseIcon from "@mui/icons-material/Close";
-import { theme } from "./theme";
 
 export const MetamaskBot = () => {
   const [open, setOpen] = useState(false);
