--- conflicted
+++ resolved
@@ -1,21 +1,12 @@
-<<<<<<< HEAD
-import React, { useMemo, useState } from "react";
-=======
 import React, { useContext, useMemo } from "react";
->>>>>>> 3aa83d40
 import clsx from "clsx";
 import CodeBlock from "@theme/CodeBlock";
 import { MethodParam } from "@site/src/components/ParserOpenRPC/interfaces";
 import styles from "./styles.module.css";
 import global from "../global.module.css";
-<<<<<<< HEAD
-import { Tooltip } from "@site/src/components/ParserOpenRPC/Tooltip";
-import { useColorMode } from "@docusaurus/theme-common";
-=======
-import { Tooltip } from "@site/src/components/Tooltip";
+mport { Tooltip } from "@site/src/components/Tooltip";
 import { MetamaskProviderContext } from "@site/src/theme/Root";
 import { LINEA_REQUEST_URL } from "@site/src/lib/constants";
->>>>>>> 3aa83d40
 
 interface RequestBoxProps {
   isMetamaskInstalled: boolean;
@@ -26,13 +17,8 @@
   openModal: () => void;
   submitRequest: () => void;
   isMetamaskNetwork?: boolean;
-<<<<<<< HEAD
-  customAPIKey?: string;
-  setCustomAPIKey?: (key: string) => void;
-=======
   defExampleResponse?: any;
   resetResponseHandle: () => void;
->>>>>>> 3aa83d40
 }
 
 export default function RequestBox({
@@ -44,23 +30,6 @@
   openModal,
   submitRequest,
   isMetamaskNetwork = false,
-<<<<<<< HEAD
-  customAPIKey,
-  setCustomAPIKey,
-}: RequestBoxProps) {
-  const { colorMode } = useColorMode();
-  const exampleRequest = useMemo(() => {
-    const preparedParams = JSON.stringify(paramsData, null, 2);
-    const preparedShellParams = JSON.stringify(paramsData);
-    const NETWORK_URL = "https://linea-mainnet.infura.io";
-    const API_KEY = "<YOUR-API-KEY>";
-    const networkAPIKey = customAPIKey ? customAPIKey : API_KEY;
-    if (isMetamaskNetwork) {
-      return `await window.ethereum.request({\n "method": "${method}",\n "params": ${preparedParams.replace(/"([^"]+)":/g, '$1:')},\n});`;
-    }
-    return `curl ${NETWORK_URL}/v3/${networkAPIKey} \\\n  -X POST \\\n  -H "Content-Type: application/json" \\\n  -d '{\n    "jsonrpc": "2.0",\n    "method": "${method}",\n    "params": ${preparedShellParams},\n    "id": 1\n  }'`;
-  }, [customAPIKey, method, paramsData]);
-=======
   defExampleResponse,
   resetResponseHandle,
 }: RequestBoxProps) {
@@ -68,13 +37,13 @@
   const exampleRequest = useMemo(() => {
     const preparedParams = JSON.stringify(paramsData, null, 2);
     const preparedShellParams = JSON.stringify(paramsData);
+    const NETWORK_URL = "https://linea-mainnet.infura.io";
     const API_KEY = userAPIKey ? userAPIKey : "<YOUR-API-KEY>";
     if (isMetamaskNetwork) {
       return `await window.ethereum.request({\n "method": "${method}",\n "params": ${preparedParams.replace(/"([^"]+)":/g, '$1:')},\n});`;
     }
     return `curl ${LINEA_REQUEST_URL}/v3/${API_KEY} \\\n  -X POST \\\n  -H "Content-Type: application/json" \\\n  -d '{\n    "jsonrpc": "2.0",\n    "method": "${method}",\n    "params": ${preparedShellParams},\n    "id": 1\n  }'`;
   }, [userAPIKey, method, paramsData]);
->>>>>>> 3aa83d40
 
   const exampleResponse = useMemo(() => {
     if (defExampleResponse && response === undefined) {
