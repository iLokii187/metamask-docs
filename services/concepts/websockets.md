---
description: WebSockets conceptual information.
sidebar_position: 7
---

# WebSockets

The WebSockets (WSS) communication protocol enables two-way communication between a client and a server over a single TCP
connection. The communication protocol maintains a network connection between the two parties, allowing for real-time, low-latency
communication. WebSockets allow for ongoing, bidirectional communication unlike HTTP, which is a request-response protocol.

## Subscriptions over WebSockets

WebSockets allow you to create stateful subscriptions, which is a type of subscription where the server maintains a record
of the client's subscription state. This means that the server remembers what data the client has requested and sent
previously, and only sends new data that has changed or meets the client's subscription criteria.

:::info

Stateless HTTP WebSocket calls are also supported.

:::

You can create stateful subscriptions over WebSockets to subscribe to specific events on the blockchain. The following
subscription types are available using the [`eth_subscribe`](../reference/ethereum/json-rpc-methods/subscription-methods/eth_subscribe.mdx) JSON-RPC API:

- The `newHeads` subscription type emits an event when a new header (block) is added to the chain, including during a
  chain reorganization.
- The `logs` subscription type emits logs that match a specified topic filter and are included in newly added blocks.
  We **strongly** recommend specifying a filter when subscribing to the `logs` subscription type.
- The `newPendingTransactions` subscription type subscribes to all pending transactions via
  WebSockets (regardless if you sent them or not), and returns their transaction hashes.

:::info

The `newPendingTransactions` subscription type is not available for all networks.

For information about how to use the available subscription methods to subscribe to events, see the `eth_subscribe`
JSON-RPC method for the relevant network. You can also see the following tutorials for more information:

- [Track ERC-20 token transfers](../tutorials/ethereum/track-erc-20-token-transfers.md)
- [Subscribe to pending transactions on Ethereum](../tutorials/ethereum/subscribe-to-pending-transactions.md)

:::

## Supported networks

Infura support subscriptions over WebSockets for the following networks:

- [Arbitrum](../reference/arbitrum/index.md)
- [Avalanche (C-Chain)](../reference/avalanche-c-chain/index.md)
- [Base](../reference/base/index.md)
- [Binance Smart Chain](../reference/bnb-smart-chain/index.md)
- [Blast](../reference/blast/index.md)
- [Celo](../reference/celo/index.md)
- [Ethereum](../reference/ethereum/index.md)
- [Linea](../reference/linea/index.md)
- [Mantle](../reference/mantle/index.md)
- [opBNB](../reference/opbnb/index.md)
- [Optimism](../reference/optimism/index.md)
- [Polygon](../reference/polygon-pos/index.md)
- [Scroll](../reference/scroll/index.md)
- [ZKsync Era](../reference/zksync/index.md)

:::info

WebSocket support is currently in public beta for Arbitrum, Avalanche (C-Chain), BNB, opBNB, and Optimism.

:::

## WebSockets use cases

Create stateful subscriptions over WebSockets to listen to specific events. Example use cases include:

- Listen when a new NFT is minted by an NFT minting smart contract, this enables your application to update its count of minted NFTs.
- Listen to a smart contract for the latest token price so that price can be reflected immediately on the application to end users.
- Receive updates for cryptocurrency market trades, orders, and Best Bid Offers (BBO).
- Receive the latest token transfers for an address.
- Receive notifications about each new block added to the blockchain.

## Pricing

For users on [Infura's credit pricing plan](../get-started/pricing/index.md), subscribing and unsubscribing to
events using the `eth_subscribe` and `eth_unsubscribe` methods consume credits from your daily quota.
Credits are consumed for these actions to prevent spamming, even if no valuable data is sent.

:::tip

Refer to the [credit cost table](../get-started/pricing/credit-cost.md) for more information about the
credit costs associated with the relevant method calls.

For users on the existing request-based billing system, WebSocket activity is counted toward your daily request
limits. View the [Infura pricing website](https://www.infura.io/pricing) for more information about your
request limits.

:::

Additional credit-based charges are applied for the events returned:

- `newHeads`: Each new block event consumes 50 credits from your daily quota. This event is triggered
    once per announced block.
- `logs`: Depending on the filters applied, this event can consume 300 credits per block from your
<<<<<<< HEAD
    daily quota. At most, one event per announced block is charged, and potentially none if filter constraints aren't met.
=======
    daily quota. At most, one event per announced block is charged, or none if filter constraints are not met.
>>>>>>> 87610a13
- `newPendingTransaction`: An event is generated every 700-800ms, aggregating the total amount of
    pending transactions collected during that period. Each event consumes 200 credits from your daily quota.<|MERGE_RESOLUTION|>--- conflicted
+++ resolved
@@ -100,10 +100,6 @@
 - `newHeads`: Each new block event consumes 50 credits from your daily quota. This event is triggered
     once per announced block.
 - `logs`: Depending on the filters applied, this event can consume 300 credits per block from your
-<<<<<<< HEAD
-    daily quota. At most, one event per announced block is charged, and potentially none if filter constraints aren't met.
-=======
     daily quota. At most, one event per announced block is charged, or none if filter constraints are not met.
->>>>>>> 87610a13
 - `newPendingTransaction`: An event is generated every 700-800ms, aggregating the total amount of
     pending transactions collected during that period. Each event consumes 200 credits from your daily quota.