--- conflicted
+++ resolved
@@ -144,15 +144,10 @@
       items: [
         {
           type: "category",
-<<<<<<< HEAD
           label: "JavaScript",
+          collapsible: true,
+          collapsed: true,
           link: { type: "generated-index", slug: "/how-to/javascript" },
-=======
-          label: "Manage networks",
-          collapsible: true,
-          collapsed: true,
-          link: { type: "generated-index", slug: "/how-to/manage-networks" },
->>>>>>> cf687899
           items: [
             {
               type: "doc",
@@ -160,12 +155,11 @@
               id: "how-to/javascript/access-accounts"
             },
             {
-<<<<<<< HEAD
               type: "category",
               label: "Manage networks",
+              collapsible: true,
+              collapsed: true,
               link: { type: "generated-index", slug: "/how-to/javascript/manage-networks" },
-              collapsible: true,
-              collapsed: true,
               items: [
                 {
                   type: "doc",
@@ -182,9 +176,9 @@
             {
               type: "category",
               label: "Sign data",
+              collapsible: true,
+              collapsed: true,
               link: { type: "doc", id: "how-to/javascript/sign-data/index" },
-              collapsible: true,
-              collapsed: true,
               items: [
                 {
                   type: "doc",
@@ -197,59 +191,6 @@
                   id: "how-to/javascript/sign-data/siwe"
                 }
               ]
-=======
-              type: "doc",
-              label: "Add a network",
-              id: "how-to/manage-networks/add-network"
-            }
-          ]
-        },
-        {
-          type: "category",
-          label: "Sign data",
-          collapsible: true,
-          collapsed: true,
-          link: { type: "doc", id: "how-to/sign-data/index" },
-          items: [
-            {
-              type: "doc",
-              label: "Connect and sign",
-              id: "how-to/sign-data/connect-and-sign"
-            },
-            {
-              type: "doc",
-              label: "Sign in with Ethereum",
-              id: "how-to/sign-data/siwe"
-            }
-          ]
-        },
-        {
-          type: "doc",
-          label: "Send transactions",
-          id: "how-to/send-transactions"
-        },
-        {
-          type: "doc",
-          label: "Make read-only requests",
-          id: "how-to/make-read-only-requests"
-        },
-        {
-          type: "doc",
-          label: "Batch JSON-RPC requests",
-          id: "how-to/batch-json-rpc-requests"
-        },
-        {
-          type: "category",
-          label: "Display in MetaMask",
-          collapsible: true,
-          collapsed: true,
-          link: { type: "generated-index", slug: "/how-to/display" },
-          items: [
-            {
-              type: "doc",
-              label: "Display tokens",
-              id: "how-to/display/tokens"
->>>>>>> cf687899
             },
             {
               type: "doc",
@@ -263,39 +204,15 @@
             },
             {
               type: "doc",
-<<<<<<< HEAD
               label: "Batch JSON-RPC requests",
               id: "how-to/javascript/batch-json-rpc-requests"
             },
             {
               type: "category",
               label: "Display in MetaMask",
+              collapsible: true,
+              collapsed: true,
               link: { type: "generated-index", slug: "/how-to/javascript/display" },
-              collapsible: true,
-              collapsed: true,
-=======
-              label: "Display custom modals",
-              id: "how-to/display/custom-modals"
-            }
-          ]
-        },
-        {
-          type: "doc",
-          label: "Manage permissions",
-          id: "how-to/manage-permissions"
-        },
-        {
-          type: "category",
-          label: "Use non-EVM networks",
-          collapsible: true,
-          collapsed: true,
-          link: { type: "doc", id: "how-to/use-non-evm-networks/index" },
-          items: [
-            {
-              type: "category",
-              label: "Use Starknet",
-              link: { type: "doc", id: "how-to/use-non-evm-networks/starknet/index" },
->>>>>>> cf687899
               items: [
                 {
                   type: "doc",
@@ -327,16 +244,16 @@
             {
               type: "category",
               label: "Use non-EVM networks",
+              collapsible: true,
+              collapsed: true,
               link: { type: "doc", id: "how-to/javascript/use-non-evm-networks/index" },
-              collapsible: true,
-              collapsed: true,
               items: [
                 {
                   type: "category",
                   label: "Use Starknet",
-                  link: { type: "doc", id: "how-to/javascript/use-non-evm-networks/starknet/index" },
                   collapsible: true,
                   collapsed: true,
+                  link: { type: "doc", id: "how-to/javascript/use-non-evm-networks/starknet/index" },
                   items: [
                     {
                       type: "doc",
@@ -362,6 +279,11 @@
                       type: "doc",
                       label: "Sign Starknet transactions",
                       id: "how-to/javascript/use-non-evm-networks/starknet/sign-starknet-data"
+                    },
+                    {
+                      type: "doc",
+                      label: "Create a simple Starknet dapp",
+                      id: "how-to/javascript/use-non-evm-networks/starknet/create-a-simple-starknet-dapp"
                     },
                     {
                       type: "doc",
@@ -397,11 +319,15 @@
         {
           type: "category",
           label: "Mobile",
+          collapsible: true,
+          collapsed: true,
           link: { type: "generated-index", slug: "/how-to/mobile" },
           items: [
             {
               type: "category",
               label: "iOS",
+              collapsible: true,
+              collapsed: true,
               link: { type: "generated-index", slug: "/how-to/mobile/ios" },
               items: [
                 {
@@ -414,22 +340,14 @@
             {
               type: "category",
               label: "Android",
+              collapsible: true,
+              collapsed: true,
               link: { type: "generated-index", slug: "/how-to/mobile/android" },
               items: [
                 {
                   type: "doc",
-<<<<<<< HEAD
                   label: "Batch JSON-RPC requests",
                   id: "how-to/mobile/android/batch-json-rpc-requests"
-=======
-                  label: "Create a simple Starknet dapp",
-                  id: "how-to/use-non-evm-networks/starknet/create-a-simple-starknet-dapp"
-                },
-                {
-                  type: "doc",
-                  label: "Troubleshoot",
-                  id: "how-to/use-non-evm-networks/starknet/troubleshoot"
->>>>>>> cf687899
                 },
                 {
                   type: "doc",
@@ -442,27 +360,17 @@
         },
         {
           type: "category",
-<<<<<<< HEAD
           label: "Gaming",
+          collapsible: true,
+          collapsed: true,
           link: { type: "generated-index", slug: "/how-to/gaming" },
-=======
-          label: "Use the Unity SDK",
-          collapsible: true,
-          collapsed: true,
-          link: { type: "doc", id: "how-to/use-unity-sdk/index" },
->>>>>>> cf687899
           items: [
             {
               type: "category",
-<<<<<<< HEAD
               label: "Unity",
+              collapsible: true,
+              collapsed: true,
               link: { type: "doc", id: "how-to/gaming/unity/index" },
-=======
-              label: "Interact with smart contracts",
-              collapsible: true,
-              collapsed: true,
-              link: { type: "doc", id: "how-to/use-unity-sdk/smart-contracts/index" },
->>>>>>> cf687899
               items: [
                 {
                   type: "doc",
@@ -477,9 +385,9 @@
                 {
                   type: "category",
                   label: "Interact with smart contracts",
-                  link: { type: "doc", id: "how-to/gaming/unity/smart-contracts/index" },
                   collapsible: true,
                   collapsed: true,
+                  link: { type: "doc", id: "how-to/gaming/unity/smart-contracts/index" },
                   items: [
                     {
                       type: "doc",
@@ -585,11 +493,6 @@
           label: "Create a simple dapp",
           id: "tutorials/javascript-dapp-simple",
         },
-        {
-          type: "doc",
-          label: "Create a dapp with the SDK and Wagmi",
-          id: "tutorials/react-dapp-sdk-wagmi",
-        },
       ],
     },
     {
@@ -612,8 +515,8 @@
         {
           type: "category",
           label: "Non-EVM APIs",
-          collapsible: true,
-          collapsed: true,
+          collapsed: true,
+          collapsible: true,
           link: {
             type: "generated-index",
             slug: "/reference/non-evm-apis",
